#!/usr/bin/env node

'use strict';

<<<<<<< HEAD
<<<<<<< HEAD
const JawsError = require('../lib/jaws-error'),
  Jaws = require('../lib/index.js'),
  JawsCLI = require('../lib/utils/cli.js'),
  program = require('commander'),
  utils = require('../lib/utils'),
  Promise = require('bluebird'),
  rawDebug = require('debug'),
  execute = utils.execute;

Promise.onPossiblyUnhandledRejection(function(error) {
  throw error;
});

let JAWS = new Jaws();

program
  .option('-v, --verbose')
  .version(JAWS._meta.version);

=======
>>>>>>> plugins: prepare for queue refactor
/**
 * Instantiate JAWS
 * @type {Jaws|exports|module.exports}
 */

<<<<<<< HEAD
<<<<<<< HEAD
program
  .command('project <cmd>')
  .description(`Work with JAWS Project. Valid <cmd>'s: create`)
  .option('-d, --dont-exe-cf', `Don't execute CloudFormation, just generate it`)
  .option('-s, --stage <name>', 'Name for the stage to create')
  .option('-r, --region <name>', 'Name of AWS region to use')
  .option('-u, --domain <name>', 'domain ex: myapp.com')
  .option('-n, --proj-name <name>', 'Name for the new project')
  .option('-e, --email <email>', 'Notification email to use in CloudFormation')
  .option('-p, --aws-profile <profileName>', 'Admin AWS profile as defined in ~/.aws/credentials to use')
  .action(function(cmd, options) {

    if (!JawsCLI.validateCmd(cmd, ['create'])) process.exit(1);

    switch (cmd) {
      case 'create':
        let theCmd = require('../lib/commands/ProjectCreate');
        execute(theCmd.run(
          options.projName,
          options.stage ? options.stage.toLowerCase() : null,
          options.region,
          options.domain,
          options.email,
          options.awsProfile,
          options.dontExeCf
        ));
        break;
      default:
        console.error('Something went very wrong. :O');
        process.exit(1);
    }

  });
=======
let JAWS = require('../lib/Jaws');
=======
let JAWS      = require('../lib/Jaws'),
    JawsUtils = require('../lib/utils/index');

>>>>>>> fixes
let Jaws = new JAWS();
>>>>>>> plugins: prepare for queue refactor

/**
 * Parse
 */

<<<<<<< HEAD
program
  .command('region <cmd>')
  .description(`Work with AWS Regions. Valid <cmd>'s: create`)
  .option('-d, --dont-exe-cf', `Don't execute CloudFormation, just generate it`)
  .option('-s, --stage <name>', 'Name for the stage to be created in the region')
  .option('-r, --region <name>', 'Name of AWS region to use')
  .option('-p, --aws-profile <profileName>', 'Admin AWS profile as defined in ~/.aws/credentials to use')
  .action(function(cmd, options) {

    if (!JawsCLI.validateCmd(cmd, ['create'])) process.exit(1);

    switch (cmd) {
      case 'create':
        let theCmd = require('../lib/commands/StageRegion');
        execute(theCmd.create(
          JAWS,
          'region',
          options.stage,
          options.region,
          options.dontExeCf
        ));
        break;
      default:
        console.error('Something went very wrong. :O');
        process.exit(1);
    }
  });

/**
 * Stage
 * - Create a new JAWS Stage in the Current Project
 */

program
  .command('stage <cmd>')
  .description(`Work with JAWS stages in a region. Valid <cmd>'s: create`)
  .option('-d, --dont-exe-cf', `Don't execute CloudFormation, just generate it`)
  .option('-s, --stage <name>', 'Name for the stage create')
  .option('-r, --region <name>', 'Name of aws region to use')
  .option('-p, --aws-profile <profileName>', 'Admin AWS profile as defined in ~/.aws/credentials to use')
  .action(function(cmd, options) {

    if (!JawsCLI.validateCmd(cmd, ['create'])) process.exit(1);

    switch (cmd) {
      case 'create':
        let theCmd = require('../lib/commands/StageRegion');
        execute(theCmd.create(
          JAWS,
          'stage',
          options.stage,
          options.region,
          options.dontExeCf
        ));
        break;
      default:
        console.error('Something went very wrong. :O');
        process.exit(1);
    }
  });

program
<<<<<<< HEAD
  .command('run')
  .description('Run the lambda in CWD locally')
  .action(function() {
    let runner = require('../lib/commands/run');
    execute(runner.run(JAWS));
  });
=======
    .command('run')
    .description('Run the lambda in CWD locally')
    .action(function() {
      let runner = require('../lib/commands/LambdaRun');
      execute(runner.run(JAWS));
    });
>>>>>>> create global class

program
  .command('module <cmd> [params]')
  .description(`aws-module commands\n\nValid <cmd>'s: create

create: create aws-module action. Module will be created if DNE. create <module resource> <action>
\t Ex: jaws module create users list`
  )
  .option('-l, --lambda', '[create]: create lambda. Default is create lambda and endpoint.')
  .option('-e, --endpoint', '[create]: create API Gateway endpoint. Default is create lambda and endpoint.')
  .option('-r, --runtime', '[create]: lambda runtime. Valid: nodejs')
  .option('-p, --package-manager <pm>', '[create]: Select package manager used when creating awsm for publishing. Valid options: npm')
  .action(function(cmd, params, options) {

    let theParams = process.argv.slice(3);

    if (!theParams) {
      throw new JawsError('Missing params', JawsError.errorCodes.UNKNOWN);
    }
    if (theParams[0][0] == '-') { //TODO: how do we get around this commander shortcoming?
      throw new JawsError('Specify options after cmd', JawsError.errorCodes.UNKNOWN);
    }

    if (cmd == 'create') {
      if (theParams.length < 3) {
        throw new JawsError('Please specify awsm resource and action name');
      }

      let theCmd = require('../lib/commands/ModuleCreate'),
        name = theParams[1],
        action = theParams[2],
        runtime = options.runtime || 'nodejs',
        pkgMgr = options.packageManager || false,
        modType = 'both';

      if (options.lambda) {
        modType = 'lambda';
      } else if (options.endpoint) {
        modType = 'endpoint';
      }

      execute(theCmd.run(JAWS, name, action, runtime, pkgMgr, modType));
    } else {
      console.error(`Unsupported cmd ${cmd}. Must be install|update|create`);
      process.exit(1);
    }
  });
=======
var argv = require('minimist')(process.argv.slice(2));
>>>>>>> plugins: prepare for queue refactor

<<<<<<< HEAD
/**
 * Fire Command
 */

<<<<<<< HEAD
<<<<<<< HEAD
program
  .command('tag [type]')
  .description('Tag lambda function or api gateway resource (endpoint) for deployment ' +
    'the next time deploy command is run. Type "lambda" is the default.')
  .option('-u, --untag', 'un-tag lambda|endpoint')
  .option('-a, --tag-all', 'tag all lambda|endpoint functions in project')
  .option('-l, --list-all', 'list all tagged lambda|endpoint functions in project')
  .option('-n, --untag-all', 'un-tag all lambda|endpoint functions in project')
  .action(function(type, options) {
    type = type || 'lambda';
    type = type.toLowerCase();

    if (-1 == ['endpoint', 'lambda'].indexOf(type)) {
      console.error(`Unsupported type ${type}. Must be endpoint|lambda`);
      process.exit(1);
    }

    let Tag = require('../lib/commands/Tag'),
      CmdTag = new Tag(JAWS, type);

    if (options.listAll) {
      execute(CmdTag.listAll().then(function(relPaths) {
        console.log(relPaths);
      }));
    } else if (options.tagAll || options.untagAll) {
      let untag = (options.untagAll) ? true : false;
      execute(CmdTag.tagAll(untag));
    } else {
      // If not tagging all, you have to be tagging whats in your CWD (null 1st param)
      execute(Tag.tag(type, null, options.untag));
    }
  });

=======
>>>>>>> e5b3c286
/**
 * Instantiate JAWS
 * @type {Jaws|exports|module.exports}
 */

<<<<<<< HEAD
program
  .command('deploy <type> [stage] [region]')
  .description('Deploy a lambda function (type lambda), a REST API (endpoint), or provision AWS resources (resources) for the specified stage.' +
    ' By default will tag and deploy type at cwd')
  .option('-t, --tags', 'Deploy all lambdas tagged as deployable in their jaws.json. Default is to just deploy cwd')
  .option('-d, --dont-exe-cf', `Don't execute the lambda cloudformation, just generate it. Zips will be uploaded to s3`)
  .action(function(type, stage, region, options) {

    let allTagged = (options.tags) ? true : false,
      theCmd;

    type = type.toLowerCase();
    switch (type) {
      case 'endpoint':
        theCmd = require('../lib/commands/DeployEndpoint');
        execute(theCmd.run(JAWS, stage, region, allTagged));
        break;
      case 'lambda':
        theCmd = require('../lib/commands/DeployLambda');
        execute(theCmd.run(JAWS, stage, region, allTagged, options.dontExeCf));
        break;
      case 'resources':
        theCmd = require('../lib/commands/DeployResources');
        execute(theCmd.run(JAWS, stage, region));
        break;
      default:
        console.error(`Unsupported type ${type}. Must be endpoint|lambda|resources`);
        process.exit(1);
        break;
    }
  });
=======
let JAWS      = require('../lib/Jaws'),
    JawsUtils = require('../lib/utils/index');

let Jaws = new JAWS();
>>>>>>> e5b3c286

/**
 * Parse
 */

<<<<<<< HEAD
program
  .command('env <cmd> <stage> <region> [key] [val]')
  .description(`Manage env vars for stage & region. <region> can be "all" <stage> can be "local"

Valid <cmd>'s:

list: vars for stage and region. jaws env list <stage> <region>

\t Ex: jaws env list prod all

get: var value for stage and region. jaws env get <stage> <region> <key>
\t Ex: jaws env get prod all JAWS_STAGE

set: var value for stage and region. jaws set env <stage> <region> <key> <val>
\t Ex: jaws env set prod us-east-1 TABLE_NAME users

unset: var value for stage and region. jaws env unset <stage> <region> <key>
\t Ex: jaws unset prod us-east-1 TABLE_NAME`
  )
  .action(function(cmd, stage, region, key, val) {
    let JawsEnv = require('../lib/commands/JawsEnv'),
      CmdEnv = new JawsEnv(JAWS, stage, region);

    cmd = cmd.toLowerCase();
    switch (cmd) {
      case 'list':
        execute(CmdEnv.listEnv(true));
        break;
      case 'get':
        if (!key) {
          console.error('Must specify key to set');
          process.exit(1);
        }

        execute(CmdEnv.getEnvKey(key));
        break;
      case 'set':
        if (!key || typeof val == 'undefined') {
          console.error('Must specify key and value');
          process.exit(1);
        }

        execute(CmdEnv.setEnvKey(key, val));
        break;
      case 'unset':
        if (!key) {
          console.error('Must specify key to unset');
          process.exit(1);
        }

        if (val) {
          console.error('Do not specify val for unset');
          process.exit(1);
        }

        execute(CmdEnv.setEnvKey(key));
        break;
      default:
        console.error(`Unsupported cmd "${cmd}". Must be list|get|set|unset`);
        process.exit(1);
        break;
    }
  });

/**
 * Dash
 */

program
  .command('dash')
  .description('View a project summary and select resources to deploy.')
  .action(function() {
    let CmdDash = require('../lib/commands/dash');
    execute(CmdDash.run(JAWS));
  });

/**
 * Postinstall
 * - Kept separate from "module" commands because the options for this may likely grow
 */

program
  .command('postinstall <module_name> <package_manager>')
  .description('Performs automation when an aws-module is installed via a package manager')
  .action(function(moduleName, packageManager) {
    let CmdPostInstall = require('../lib/commands/Postinstall');
    execute(CmdPostInstall.run(JAWS, moduleName, packageManager));
  });

program
  .command('*')
  .action(function(cmd) {
    console.error('Unknown command:', cmd);
  });

program.parse(process.argv);

if (process.argv.length == 2) {
  program.outputHelp();
} else {
  if (program.verbose) {
    rawDebug.enable('jaws:*');
  }
}
=======
console.log(argv);
Jaws.command(argv);
=======
return Jaws.command(argv);
>>>>>>> commands: allow option shortcuts






=======
utils.execute(Jaws.command(argv));
>>>>>>> fixes
=======
var argv = require('minimist')(process.argv.slice(2));

utils.execute(Jaws.command(argv));
>>>>>>> e5b3c286


//var JawsError = require('../lib/jaws-error'),
//    Jaws = require('../lib/index.js'),
//    JawsCLI = require('../lib/utils/cli.js'),
//    program = require('commander'),
//    utils = require('../lib/utils'),
//    Promise = require('bluebird'),
//    rawDebug = require('debug'),
//    execute = utils.execute;
//
//Promise.onPossiblyUnhandledRejection(function(error) {
//  throw error;
//});
//
//var JAWS = new Jaws();
//
//program
//    .option('-v, --verbose')
//    .version(JAWS._meta.version);
//
///**
// * Project
// * - Create a new JAWS Project
// */
//
//program
//    .command('project <cmd>')
//    .description(`Work with JAWS Project. Valid <cmd>'s: create`)
//    .option('-d, --dont-exe-cf', `Don't execute CloudFormation, just generate it`)
//    .option('-s, --stage <name>', 'Name for the stage to create')
//    .option('-r, --region <name>', 'Name of AWS region to use')
//    .option('-u, --domain <name>', 'domain ex: myapp.com')
//    .option('-n, --proj-name <name>', 'Name for the new project')
//    .option('-e, --email <email>', 'Notification email to use in CloudFormation')
//    .option('-p, --aws-profile <profileName>', 'Admin AWS profile as defined in ~/.aws/credentials to use')
//    .action(function(cmd, options) {
//
//      if (!JawsCLI.validateCmd(cmd, ['create'])) process.exit(1);
//
//      switch (cmd) {
//        case 'create':
//          let theCmd = require('../lib/commands/ProjectCreate');
//          execute(theCmd.run(
//              options.projName,
//              options.stage ? options.stage.toLowerCase() : null,
//              options.region,
//              options.domain,
//              options.email,
//              options.awsProfile,
//              options.dontExeCf
//          ));
//          break;
//        default:
//          console.error('Something went very wrong. :O');
//          process.exit(1);
//      }
//
//    });
//
///**
// * Region
// * - Create a new JAWS Region in the Current Project
// */
//
//program
//    .command('region <cmd>')
//    .description(`Work with AWS Regions. Valid <cmd>'s: create`)
//    .option('-d, --dont-exe-cf', `Don't execute CloudFormation, just generate it`)
//    .option('-s, --stage <name>', 'Name for the stage to be created in the region')
//    .option('-r, --region <name>', 'Name of AWS region to use')
//    .option('-p, --aws-profile <profileName>', 'Admin AWS profile as defined in ~/.aws/credentials to use')
//    .action(function(cmd, options) {
//
//      if (!JawsCLI.validateCmd(cmd, ['create'])) process.exit(1);
//
//      switch (cmd) {
//        case 'create':
//          let theCmd = require('../lib/commands/StageRegion');
//          execute(theCmd.create(
//              JAWS,
//              'region',
//              options.stage,
//              options.region,
//              options.dontExeCf
//          ));
//          break;
//        default:
//          console.error('Something went very wrong. :O');
//          process.exit(1);
//      }
//    });
//
///**
// * Stage
// * - Create a new JAWS Stage in the Current Project
// */
//
//program
//    .command('stage <cmd>')
//    .description(`Work with JAWS stages in a region. Valid <cmd>'s: create`)
//    .option('-d, --dont-exe-cf', `Don't execute CloudFormation, just generate it`)
//    .option('-s, --stage <name>', 'Name for the stage create')
//    .option('-r, --region <name>', 'Name of aws region to use')
//    .option('-p, --aws-profile <profileName>', 'Admin AWS profile as defined in ~/.aws/credentials to use')
//    .action(function(cmd, options) {
//
//      if (!JawsCLI.validateCmd(cmd, ['create'])) process.exit(1);
//
//      switch (cmd) {
//        case 'create':
//          let theCmd = require('../lib/commands/StageRegion');
//          execute(theCmd.create(
//              JAWS,
//              'stage',
//              options.stage,
//              options.region,
//              options.dontExeCf
//          ));
//          break;
//        default:
//          console.error('Something went very wrong. :O');
//          process.exit(1);
//      }
//    });
//
//program
//    .command('run')
//    .description('Run the lambda in CWD locally')
//    .action(function() {
//      let runner = require('../lib/commands/LambdaRun');
//      execute(runner.run(JAWS));
//    });
//
//program
//    .command('module <cmd> [params]')
//    .description(`aws-module commands\n\nValid <cmd>'s: create
//
//create: create aws-module action. Module will be created if DNE. create <module resource> <action>
//\t Ex: jaws module create users list`
//    )
//    .option('-l, --lambda', '[create]: create lambda. Default is create lambda and endpoint.')
//    .option('-e, --endpoint', '[create]: create API Gateway endpoint. Default is create lambda and endpoint.')
//    .option('-r, --runtime', '[create]: lambda runtime. Valid: nodejs')
//    .option('-p, --package-manager <pm>', '[create]: Select package manager used when creating awsm for publishing. Valid options: npm')
//    .action(function(cmd, params, options) {
//
//      let theParams = process.argv.slice(3);
//
//      if (!theParams) {
//        throw new JawsError('Missing params', JawsError.errorCodes.UNKNOWN);
//      }
//      if (theParams[0][0] == '-') { //TODO: how do we get around this commander shortcoming?
//        throw new JawsError('Specify options after cmd', JawsError.errorCodes.UNKNOWN);
//      }
//
//      if (cmd == 'create') {
//        if (theParams.length < 3) {
//          throw new JawsError('Please specify awsm resource and action name');
//        }
//
//        let theCmd = require('../lib/commands/ModuleCreate'),
//            name = theParams[1],
//            action = theParams[2],
//            runtime = options.runtime || 'nodejs',
//            pkgMgr = options.packageManager || false,
//            modType = 'both';
//
//        if (options.lambda) {
//          modType = 'lambda';
//        } else if (options.endpoint) {
//          modType = 'endpoint';
//        }
//
//        execute(theCmd.run(JAWS, name, action, runtime, pkgMgr, modType));
//      } else {
//        console.error(`Unsupported cmd ${cmd}. Must be install|update|create`);
//        process.exit(1);
//      }
//    });
//
///**
// * Tag
// * - Tag a lambda or endpoint for deployment
// */
//
//program
//    .command('tag [type]')
//    .description('Tag lambda function or api gateway resource (endpoint) for deployment ' +
//        'the next time deploy command is run. Type "lambda" is the default.')
//    .option('-u, --untag', 'un-tag lambda|endpoint')
//    .option('-a, --tag-all', 'tag all lambda|endpoint functions in project')
//    .option('-l, --list-all', 'list all tagged lambda|endpoint functions in project')
//    .option('-n, --untag-all', 'un-tag all lambda|endpoint functions in project')
//    .action(function(type, options) {
//      type = type || 'lambda';
//      type = type.toLowerCase();
//
//      if (-1 == ['endpoint', 'lambda'].indexOf(type)) {
//        console.error(`Unsupported type ${type}. Must be endpoint|lambda`);
//        process.exit(1);
//      }
//
//      let Tag = require('../lib/commands/Tag'),
//          CmdTag = new Tag(JAWS, type);
//
//      if (options.listAll) {
//        execute(CmdTag.listAll().then(function(relPaths) {
//          console.log(relPaths);
//        }));
//      } else if (options.tagAll || options.untagAll) {
//        let untag = (options.untagAll) ? true : false;
//        execute(CmdTag.tagAll(untag));
//      } else {
//        // If not tagging all, you have to be tagging whats in your CWD (null 1st param)
//        execute(Tag.tag(type, null, options.untag));
//      }
//    });
//
///**
// * Deploy
// * - Deploy Lambda or Endpoint
// */
//
//program
//    .command('deploy <type> [stage] [region]')
//    .description('Deploy a lambda function (type lambda), a REST API (endpoint), or provision AWS resources (resources) for the specified stage.' +
//        ' By default will tag and deploy type at cwd')
//    .option('-t, --tags', 'Deploy all lambdas tagged as deployable in their jaws.json. Default is to just deploy cwd')
//    .option('-d, --dont-exe-cf', `Don't execute the lambda cloudformation, just generate it. Zips will be uploaded to s3`)
//    .action(function(type, stage, region, options) {
//
//      let allTagged = (options.tags) ? true : false,
//          theCmd;
//
//      type = type.toLowerCase();
//      switch (type) {
//        case 'endpoint':
//          theCmd = require('../lib/commands/DeployEndpoint');
//          execute(theCmd.run(JAWS, stage, region, allTagged));
//          break;
//        case 'lambda':
//          theCmd = require('../lib/commands/DeployLambda');
//          execute(theCmd.run(JAWS, stage, region, allTagged, options.dontExeCf));
//          break;
//        case 'resources':
//          theCmd = require('../lib/commands/DeployResources');
//          execute(theCmd.run(JAWS, stage, region));
//          break;
//        default:
//          console.error(`Unsupported type ${type}. Must be endpoint|lambda|resources`);
//          process.exit(1);
//          break;
//      }
//    });
//
///**
// * Env
// * - Manage ENV variables for a stage
// */
//
//program
//    .command('env <cmd> <stage> <region> [key] [val]')
//    .description(`Manage env vars for stage & region. <region> can be "all" <stage> can be "local"
//
//Valid <cmd>'s:
//
//list: vars for stage and region. jaws env list <stage> <region>
//
//\t Ex: jaws env list prod all
//
//get: var value for stage and region. jaws env get <stage> <region> <key>
//\t Ex: jaws env get prod all JAWS_STAGE
//
//set: var value for stage and region. jaws set env <stage> <region> <key> <val>
//\t Ex: jaws env set prod us-east-1 TABLE_NAME users
//
//unset: var value for stage and region. jaws env unset <stage> <region> <key>
//\t Ex: jaws unset prod us-east-1 TABLE_NAME`
//    )
//    .action(function(cmd, stage, region, key, val) {
//      let JawsEnv = require('../lib/commands/JawsEnv'),
//          CmdEnv = new JawsEnv(JAWS, stage, region);
//
//      cmd = cmd.toLowerCase();
//      switch (cmd) {
//        case 'list':
//          execute(CmdEnv.listEnv(true));
//          break;
//        case 'get':
//          if (!key) {
//            console.error('Must specify key to set');
//            process.exit(1);
//          }
//
//          execute(CmdEnv.getEnvKey(key));
//          break;
//        case 'set':
//          if (!key || typeof val == 'undefined') {
//            console.error('Must specify key and value');
//            process.exit(1);
//          }
//
//          execute(CmdEnv.setEnvKey(key, val));
//          break;
//        case 'unset':
//          if (!key) {
//            console.error('Must specify key to unset');
//            process.exit(1);
//          }
//
//          if (val) {
//            console.error('Do not specify val for unset');
//            process.exit(1);
//          }
//
//          execute(CmdEnv.setEnvKey(key));
//          break;
//        default:
//          console.error(`Unsupported cmd "${cmd}". Must be list|get|set|unset`);
//          process.exit(1);
//          break;
//      }
//    });
//
///**
// * Dash
// */
//
//program
//    .command('dash')
//    .description('View a project summary and select resources to deploy.')
//    .action(function() {
//      let CmdDash = require('../lib/commands/dash');
//      execute(CmdDash.run(JAWS));
//    });
//
///**
// * Postinstall
// * - Kept separate from "module" commands because the options for this may likely grow
// */
//
//program
//    .command('postinstall <module_name> <package_manager>')
//    .description('Performs automation when an aws-module is installed via a package manager')
//    .action(function(moduleName, packageManager) {
//      let CmdPostInstall = require('../lib/commands/Postinstall');
//      execute(CmdPostInstall.run(JAWS, moduleName, packageManager));
//    });
//
//program
//    .command('*')
//    .action(function(cmd) {
//      console.error('Unknown command:', cmd);
//    });
//
//program.parse(process.argv);
//
//if (process.argv.length == 2) {
//  program.outputHelp();
//} else {
//  if (program.verbose) {
//    rawDebug.enable('jaws:*');
//  }
<<<<<<< HEAD
//}
>>>>>>> plugins: prepare for queue refactor
=======
//}
>>>>>>> e5b3c286
<|MERGE_RESOLUTION|>--- conflicted
+++ resolved
@@ -2,427 +2,18 @@
 
 'use strict';
 
-<<<<<<< HEAD
-<<<<<<< HEAD
-const JawsError = require('../lib/jaws-error'),
-  Jaws = require('../lib/index.js'),
-  JawsCLI = require('../lib/utils/cli.js'),
-  program = require('commander'),
-  utils = require('../lib/utils'),
-  Promise = require('bluebird'),
-  rawDebug = require('debug'),
-  execute = utils.execute;
-
-Promise.onPossiblyUnhandledRejection(function(error) {
-  throw error;
-});
-
-let JAWS = new Jaws();
-
-program
-  .option('-v, --verbose')
-  .version(JAWS._meta.version);
-
-=======
->>>>>>> plugins: prepare for queue refactor
-/**
- * Instantiate JAWS
- * @type {Jaws|exports|module.exports}
- */
-
-<<<<<<< HEAD
-<<<<<<< HEAD
-program
-  .command('project <cmd>')
-  .description(`Work with JAWS Project. Valid <cmd>'s: create`)
-  .option('-d, --dont-exe-cf', `Don't execute CloudFormation, just generate it`)
-  .option('-s, --stage <name>', 'Name for the stage to create')
-  .option('-r, --region <name>', 'Name of AWS region to use')
-  .option('-u, --domain <name>', 'domain ex: myapp.com')
-  .option('-n, --proj-name <name>', 'Name for the new project')
-  .option('-e, --email <email>', 'Notification email to use in CloudFormation')
-  .option('-p, --aws-profile <profileName>', 'Admin AWS profile as defined in ~/.aws/credentials to use')
-  .action(function(cmd, options) {
-
-    if (!JawsCLI.validateCmd(cmd, ['create'])) process.exit(1);
-
-    switch (cmd) {
-      case 'create':
-        let theCmd = require('../lib/commands/ProjectCreate');
-        execute(theCmd.run(
-          options.projName,
-          options.stage ? options.stage.toLowerCase() : null,
-          options.region,
-          options.domain,
-          options.email,
-          options.awsProfile,
-          options.dontExeCf
-        ));
-        break;
-      default:
-        console.error('Something went very wrong. :O');
-        process.exit(1);
-    }
-
-  });
-=======
-let JAWS = require('../lib/Jaws');
-=======
 let JAWS      = require('../lib/Jaws'),
     JawsUtils = require('../lib/utils/index');
 
->>>>>>> fixes
 let Jaws = new JAWS();
->>>>>>> plugins: prepare for queue refactor
 
 /**
  * Parse
  */
 
-<<<<<<< HEAD
-program
-  .command('region <cmd>')
-  .description(`Work with AWS Regions. Valid <cmd>'s: create`)
-  .option('-d, --dont-exe-cf', `Don't execute CloudFormation, just generate it`)
-  .option('-s, --stage <name>', 'Name for the stage to be created in the region')
-  .option('-r, --region <name>', 'Name of AWS region to use')
-  .option('-p, --aws-profile <profileName>', 'Admin AWS profile as defined in ~/.aws/credentials to use')
-  .action(function(cmd, options) {
-
-    if (!JawsCLI.validateCmd(cmd, ['create'])) process.exit(1);
-
-    switch (cmd) {
-      case 'create':
-        let theCmd = require('../lib/commands/StageRegion');
-        execute(theCmd.create(
-          JAWS,
-          'region',
-          options.stage,
-          options.region,
-          options.dontExeCf
-        ));
-        break;
-      default:
-        console.error('Something went very wrong. :O');
-        process.exit(1);
-    }
-  });
-
-/**
- * Stage
- * - Create a new JAWS Stage in the Current Project
- */
-
-program
-  .command('stage <cmd>')
-  .description(`Work with JAWS stages in a region. Valid <cmd>'s: create`)
-  .option('-d, --dont-exe-cf', `Don't execute CloudFormation, just generate it`)
-  .option('-s, --stage <name>', 'Name for the stage create')
-  .option('-r, --region <name>', 'Name of aws region to use')
-  .option('-p, --aws-profile <profileName>', 'Admin AWS profile as defined in ~/.aws/credentials to use')
-  .action(function(cmd, options) {
-
-    if (!JawsCLI.validateCmd(cmd, ['create'])) process.exit(1);
-
-    switch (cmd) {
-      case 'create':
-        let theCmd = require('../lib/commands/StageRegion');
-        execute(theCmd.create(
-          JAWS,
-          'stage',
-          options.stage,
-          options.region,
-          options.dontExeCf
-        ));
-        break;
-      default:
-        console.error('Something went very wrong. :O');
-        process.exit(1);
-    }
-  });
-
-program
-<<<<<<< HEAD
-  .command('run')
-  .description('Run the lambda in CWD locally')
-  .action(function() {
-    let runner = require('../lib/commands/run');
-    execute(runner.run(JAWS));
-  });
-=======
-    .command('run')
-    .description('Run the lambda in CWD locally')
-    .action(function() {
-      let runner = require('../lib/commands/LambdaRun');
-      execute(runner.run(JAWS));
-    });
->>>>>>> create global class
-
-program
-  .command('module <cmd> [params]')
-  .description(`aws-module commands\n\nValid <cmd>'s: create
-
-create: create aws-module action. Module will be created if DNE. create <module resource> <action>
-\t Ex: jaws module create users list`
-  )
-  .option('-l, --lambda', '[create]: create lambda. Default is create lambda and endpoint.')
-  .option('-e, --endpoint', '[create]: create API Gateway endpoint. Default is create lambda and endpoint.')
-  .option('-r, --runtime', '[create]: lambda runtime. Valid: nodejs')
-  .option('-p, --package-manager <pm>', '[create]: Select package manager used when creating awsm for publishing. Valid options: npm')
-  .action(function(cmd, params, options) {
-
-    let theParams = process.argv.slice(3);
-
-    if (!theParams) {
-      throw new JawsError('Missing params', JawsError.errorCodes.UNKNOWN);
-    }
-    if (theParams[0][0] == '-') { //TODO: how do we get around this commander shortcoming?
-      throw new JawsError('Specify options after cmd', JawsError.errorCodes.UNKNOWN);
-    }
-
-    if (cmd == 'create') {
-      if (theParams.length < 3) {
-        throw new JawsError('Please specify awsm resource and action name');
-      }
-
-      let theCmd = require('../lib/commands/ModuleCreate'),
-        name = theParams[1],
-        action = theParams[2],
-        runtime = options.runtime || 'nodejs',
-        pkgMgr = options.packageManager || false,
-        modType = 'both';
-
-      if (options.lambda) {
-        modType = 'lambda';
-      } else if (options.endpoint) {
-        modType = 'endpoint';
-      }
-
-      execute(theCmd.run(JAWS, name, action, runtime, pkgMgr, modType));
-    } else {
-      console.error(`Unsupported cmd ${cmd}. Must be install|update|create`);
-      process.exit(1);
-    }
-  });
-=======
 var argv = require('minimist')(process.argv.slice(2));
->>>>>>> plugins: prepare for queue refactor
-
-<<<<<<< HEAD
-/**
- * Fire Command
- */
-
-<<<<<<< HEAD
-<<<<<<< HEAD
-program
-  .command('tag [type]')
-  .description('Tag lambda function or api gateway resource (endpoint) for deployment ' +
-    'the next time deploy command is run. Type "lambda" is the default.')
-  .option('-u, --untag', 'un-tag lambda|endpoint')
-  .option('-a, --tag-all', 'tag all lambda|endpoint functions in project')
-  .option('-l, --list-all', 'list all tagged lambda|endpoint functions in project')
-  .option('-n, --untag-all', 'un-tag all lambda|endpoint functions in project')
-  .action(function(type, options) {
-    type = type || 'lambda';
-    type = type.toLowerCase();
-
-    if (-1 == ['endpoint', 'lambda'].indexOf(type)) {
-      console.error(`Unsupported type ${type}. Must be endpoint|lambda`);
-      process.exit(1);
-    }
-
-    let Tag = require('../lib/commands/Tag'),
-      CmdTag = new Tag(JAWS, type);
-
-    if (options.listAll) {
-      execute(CmdTag.listAll().then(function(relPaths) {
-        console.log(relPaths);
-      }));
-    } else if (options.tagAll || options.untagAll) {
-      let untag = (options.untagAll) ? true : false;
-      execute(CmdTag.tagAll(untag));
-    } else {
-      // If not tagging all, you have to be tagging whats in your CWD (null 1st param)
-      execute(Tag.tag(type, null, options.untag));
-    }
-  });
-
-=======
->>>>>>> e5b3c286
-/**
- * Instantiate JAWS
- * @type {Jaws|exports|module.exports}
- */
-
-<<<<<<< HEAD
-program
-  .command('deploy <type> [stage] [region]')
-  .description('Deploy a lambda function (type lambda), a REST API (endpoint), or provision AWS resources (resources) for the specified stage.' +
-    ' By default will tag and deploy type at cwd')
-  .option('-t, --tags', 'Deploy all lambdas tagged as deployable in their jaws.json. Default is to just deploy cwd')
-  .option('-d, --dont-exe-cf', `Don't execute the lambda cloudformation, just generate it. Zips will be uploaded to s3`)
-  .action(function(type, stage, region, options) {
-
-    let allTagged = (options.tags) ? true : false,
-      theCmd;
-
-    type = type.toLowerCase();
-    switch (type) {
-      case 'endpoint':
-        theCmd = require('../lib/commands/DeployEndpoint');
-        execute(theCmd.run(JAWS, stage, region, allTagged));
-        break;
-      case 'lambda':
-        theCmd = require('../lib/commands/DeployLambda');
-        execute(theCmd.run(JAWS, stage, region, allTagged, options.dontExeCf));
-        break;
-      case 'resources':
-        theCmd = require('../lib/commands/DeployResources');
-        execute(theCmd.run(JAWS, stage, region));
-        break;
-      default:
-        console.error(`Unsupported type ${type}. Must be endpoint|lambda|resources`);
-        process.exit(1);
-        break;
-    }
-  });
-=======
-let JAWS      = require('../lib/Jaws'),
-    JawsUtils = require('../lib/utils/index');
-
-let Jaws = new JAWS();
->>>>>>> e5b3c286
-
-/**
- * Parse
- */
-
-<<<<<<< HEAD
-program
-  .command('env <cmd> <stage> <region> [key] [val]')
-  .description(`Manage env vars for stage & region. <region> can be "all" <stage> can be "local"
-
-Valid <cmd>'s:
-
-list: vars for stage and region. jaws env list <stage> <region>
-
-\t Ex: jaws env list prod all
-
-get: var value for stage and region. jaws env get <stage> <region> <key>
-\t Ex: jaws env get prod all JAWS_STAGE
-
-set: var value for stage and region. jaws set env <stage> <region> <key> <val>
-\t Ex: jaws env set prod us-east-1 TABLE_NAME users
-
-unset: var value for stage and region. jaws env unset <stage> <region> <key>
-\t Ex: jaws unset prod us-east-1 TABLE_NAME`
-  )
-  .action(function(cmd, stage, region, key, val) {
-    let JawsEnv = require('../lib/commands/JawsEnv'),
-      CmdEnv = new JawsEnv(JAWS, stage, region);
-
-    cmd = cmd.toLowerCase();
-    switch (cmd) {
-      case 'list':
-        execute(CmdEnv.listEnv(true));
-        break;
-      case 'get':
-        if (!key) {
-          console.error('Must specify key to set');
-          process.exit(1);
-        }
-
-        execute(CmdEnv.getEnvKey(key));
-        break;
-      case 'set':
-        if (!key || typeof val == 'undefined') {
-          console.error('Must specify key and value');
-          process.exit(1);
-        }
-
-        execute(CmdEnv.setEnvKey(key, val));
-        break;
-      case 'unset':
-        if (!key) {
-          console.error('Must specify key to unset');
-          process.exit(1);
-        }
-
-        if (val) {
-          console.error('Do not specify val for unset');
-          process.exit(1);
-        }
-
-        execute(CmdEnv.setEnvKey(key));
-        break;
-      default:
-        console.error(`Unsupported cmd "${cmd}". Must be list|get|set|unset`);
-        process.exit(1);
-        break;
-    }
-  });
-
-/**
- * Dash
- */
-
-program
-  .command('dash')
-  .description('View a project summary and select resources to deploy.')
-  .action(function() {
-    let CmdDash = require('../lib/commands/dash');
-    execute(CmdDash.run(JAWS));
-  });
-
-/**
- * Postinstall
- * - Kept separate from "module" commands because the options for this may likely grow
- */
-
-program
-  .command('postinstall <module_name> <package_manager>')
-  .description('Performs automation when an aws-module is installed via a package manager')
-  .action(function(moduleName, packageManager) {
-    let CmdPostInstall = require('../lib/commands/Postinstall');
-    execute(CmdPostInstall.run(JAWS, moduleName, packageManager));
-  });
-
-program
-  .command('*')
-  .action(function(cmd) {
-    console.error('Unknown command:', cmd);
-  });
-
-program.parse(process.argv);
-
-if (process.argv.length == 2) {
-  program.outputHelp();
-} else {
-  if (program.verbose) {
-    rawDebug.enable('jaws:*');
-  }
-}
-=======
-console.log(argv);
-Jaws.command(argv);
-=======
-return Jaws.command(argv);
->>>>>>> commands: allow option shortcuts
-
-
-
-
-
-
-=======
+
 utils.execute(Jaws.command(argv));
->>>>>>> fixes
-=======
-var argv = require('minimist')(process.argv.slice(2));
-
-utils.execute(Jaws.command(argv));
->>>>>>> e5b3c286
 
 
 //var JawsError = require('../lib/jaws-error'),
@@ -787,9 +378,4 @@
 //  if (program.verbose) {
 //    rawDebug.enable('jaws:*');
 //  }
-<<<<<<< HEAD
-//}
->>>>>>> plugins: prepare for queue refactor
-=======
-//}
->>>>>>> e5b3c286
+//}