'use strict';

/**
 * EventDeployS3Lambda:
 *     Deploys an S3 based event sources.
 *
 * Options:
 *     - stage: stage to deploy event to
 *     - region: region to deploy event to
 *     - path: event path
 */

module.exports = function(SPlugin, serverlessPath) {

  const path     = require('path'),
    SError       = require(path.join(serverlessPath, 'ServerlessError')),
    SUtils       = require(path.join(serverlessPath, 'utils/index')),
    BbPromise    = require('bluebird');


  class EventDeployS3Lambda extends SPlugin {

    constructor(S, config) {
      super(S, config);
    }

    static getName() {
      return 'serverless.core.' + EventDeployS3Lambda.name;
    }

    registerActions() {

      this.S.addAction(this.eventDeployS3Lambda.bind(this), {
        handler:       'eventDeployS3Lambda',
        description:   'Deploy an S3 event source'
      });

      return BbPromise.resolve();
    }

    /**
     * Code Package Lambda
     */

    eventDeployS3Lambda(evt) {
      let _this     = this;
      _this.evt     = evt;

      if (!_this.evt.options.stage || !_this.evt.options.region || !_this.evt.options.path) {
        return BbPromise.reject(new SError(`Missing stage, region or path.`));
      }
      let event          = _this.S.state.getEvents({ paths: [_this.evt.options.path] })[0],
          populatedEvent = event.getPopulated({stage: _this.evt.options.stage, region: _this.evt.options.region}),
          functionName   = _this.S.state.getFunctions({paths: [_this.evt.options.path.split('#')[0]]})[0].getDeployedName(_this.evt.options),
          statementId    = 'sEvents-' + functionName + '-' + event.name + '-' + _this.evt.options.stage,
          awsAccountId   = _this.S.state.meta.get().stages[_this.evt.options.stage].regions[_this.evt.options.region].variables.iamRoleArnLambda.split('::')[1].split(':')[0],
<<<<<<< HEAD
          lambdaArn      = "arn:aws:lambda:" + _this.evt.options.region + ":" + awsAccountId + ":function:" + _this.S.getProject().getName() + "-" + _this.evt.options.path.split('/')[0] + "-" + _this.evt.options.path.split('/')[1] + "-" + _this.evt.options.path.split('/')[2].split('#')[0];
=======
          lambdaArn      = 'arn:aws:lambda:' + _this.evt.options.region + ':' + awsAccountId + ':function:' + functionName + ':' + _this.evt.options.stage;
>>>>>>> cc768c3c

      let awsConfig  = {
        region:          _this.evt.options.region,
        accessKeyId:     _this.S.config.awsAdminKeyId,
        secretAccessKey: _this.S.config.awsAdminSecretKey
      };

      _this.S3 = require('../utils/aws/S3')(awsConfig);
      _this.Lambda = require('../utils/aws/Lambda')(awsConfig);

      let params = {
        FunctionName: lambdaArn,
        StatementId: statementId,
        Qualifier: _this.evt.options.stage
      };
      return _this.Lambda.removePermissionPromised(params)
        .then(function(data) {
          SUtils.sDebug(`Removed lambda permission with statement ID: ${statementId}`);
        })
        .catch(function(error) {})
        .then(function (data) {

          SUtils.sDebug(`Adding lambda permission with statement ID: ${statementId}`);

          let params = {
            FunctionName: lambdaArn,
            StatementId: statementId,
            Action: 'lambda:InvokeFunction',
            Principal: 's3.amazonaws.com',
            SourceArn: 'arn:aws:s3:::' + populatedEvent.config.bucket,
            Qualifier: _this.evt.options.stage
          };
          return _this.Lambda.addPermissionPromised(params);
        })
        .then(function(data) {
          let params = {
            Bucket: populatedEvent.config.bucket,
            NotificationConfiguration: {
              LambdaFunctionConfigurations: [
                {
                  Events: populatedEvent.config.bucketEvents,
                  LambdaFunctionArn: lambdaArn
                }
              ]
            }
          };

          return _this.S3.putBucketNotificationConfigurationPromised(params)
        })
        .then(function(data) {

          SUtils.sDebug(`Put notification configuration for bucket ${populatedEvent.config.bucket} and lambda ${lambdaArn}`);

          return BbPromise.resolve(data);
        })
    }
  }


  return( EventDeployS3Lambda );
};<|MERGE_RESOLUTION|>--- conflicted
+++ resolved
@@ -54,11 +54,7 @@
           functionName   = _this.S.state.getFunctions({paths: [_this.evt.options.path.split('#')[0]]})[0].getDeployedName(_this.evt.options),
           statementId    = 'sEvents-' + functionName + '-' + event.name + '-' + _this.evt.options.stage,
           awsAccountId   = _this.S.state.meta.get().stages[_this.evt.options.stage].regions[_this.evt.options.region].variables.iamRoleArnLambda.split('::')[1].split(':')[0],
-<<<<<<< HEAD
-          lambdaArn      = "arn:aws:lambda:" + _this.evt.options.region + ":" + awsAccountId + ":function:" + _this.S.getProject().getName() + "-" + _this.evt.options.path.split('/')[0] + "-" + _this.evt.options.path.split('/')[1] + "-" + _this.evt.options.path.split('/')[2].split('#')[0];
-=======
           lambdaArn      = 'arn:aws:lambda:' + _this.evt.options.region + ':' + awsAccountId + ':function:' + functionName + ':' + _this.evt.options.stage;
->>>>>>> cc768c3c
 
       let awsConfig  = {
         region:          _this.evt.options.region,
